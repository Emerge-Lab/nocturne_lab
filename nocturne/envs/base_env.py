# Copyright (c) Facebook, Inc. and its affiliates. All Rights Reserved.
#
# This source code is licensed under the MIT license found in the
# LICENSE file in the root directory of this source tree.
"""Default Nocturne env with minor adaptations."""
import json
import logging
import random
import glob
import os
from collections import defaultdict, deque
from enum import Enum
from itertools import islice, product
from pathlib import Path
from typing import Any, Dict, Optional, Tuple, TypeVar, Union

import numpy as np
import torch
from box import Box as ConfigBox
from gym import Env
from gym.spaces import Box, Discrete

from nocturne import Action, Simulation, Vector2D, Vehicle
from utils.config import load_config

_MAX_NUM_TRIES_TO_FIND_VALID_VEHICLE = 100

<<<<<<< HEAD
logging.getLogger("__name__")
=======
logging.getLogger('__name__')
>>>>>>> 7ae5d76b

ActType = TypeVar("ActType")  # pylint: disable=invalid-name
ObsType = TypeVar("ObsType")  # pylint: disable=invalid-name
RenderType = TypeVar("RenderType")  # pylint: disable=invalid-name

<<<<<<< HEAD
np.set_printoptions(suppress=True)

=======
>>>>>>> 7ae5d76b
class CollisionType(Enum):
    """Enum for collision types."""

    NONE = 0
    VEHICLE_VEHICLE = 1
    VEHICLE_EDGE = 2


class BaseEnv(Env):  # pylint: disable=too-many-instance-attributes
    """Nocturne base Gym environment."""

    def __init__(  # pylint: disable=too-many-arguments
        self,
        config: Dict[str, Any],
        *,
        img_width=1200,
        img_height=1200,
        draw_target_positions=True,
        padding=10.0,
    ) -> None:
        """Initialize a Nocturne environment.

        Args:
        ----
            config (dict): configuration file for the environment.

        Optional Args
        -------------
            img_width (int): width of the image to render.
            img_height (int): height of the image to render.
            draw_target_positions (bool): whether to draw the target positions.
            padding (float): padding to add to the image.
        """
        super().__init__()
        self.config = ConfigBox(config)
        self.config.data_path = Path(self.config.data_path)
        self._render_settings = {
            "img_width": img_width,
            "img_height": img_height,
            "draw_target_positions": draw_target_positions,
            "padding": padding,
        }
        self.seed(self.config.seed)
<<<<<<< HEAD
        self.use_av_only = self.config.use_av_only
=======
        self.count_invalid = 0
        self.count_total = 0
>>>>>>> 7ae5d76b

        # Load valid vehicles dict 
        with open(self.config.data_path / "valid_files.json", encoding="utf-8") as file:
            self.valid_veh_dict = json.load(file)
      
        # Load files
        file_paths = self.config.data_path.glob('*.json')

        if self.config.fix_file_order:
            files = sorted([os.path.basename(file) for file in file_paths])
        else:
            files = [os.path.basename(file) for file in file_paths]
            random.shuffle(files)

        # Select subset of files to sample from
        if self.config.num_files != -1:
            self.files = files[: self.config.num_files]
        if len(self.files) == 0:
            raise ValueError("Data path does not contain scenes.")

        # Set observation space
        obs_dim = self._get_obs_space_dim()
        self.observation_space = Box(
            low=-np.inf,
            high=np.inf,
            shape=obs_dim,
        )

        # Set action space
        if self.config.discretize_actions:
            self._set_discrete_action_space()
        else:
            self._set_continuous_action_space()

        # Count total and invalid samples
        self.invalid_samples = 0
        self.total_samples = 0

    def apply_actions(self, action_dict: Dict[int, ActType]) -> None:
        """Apply a dict of actions to the vehicle objects.

        Args:
        ----
            action_dict (Dict[int, ActType]): Dictionary of actions to apply to the vehicles.
        """
        for veh_obj in self.scenario.getObjectsThatMoved():
            action = action_dict.get(veh_obj.id, None)
            if action is None:
                continue
            _apply_action_to_vehicle(veh_obj, action, idx_to_actions=self.idx_to_actions)

    def step(  # pylint: disable=arguments-renamed,too-many-locals,too-many-branches,too-many-statements
        self, action_dict: Dict[int, ActType]
    ) -> Tuple[Dict[int, ObsType], Dict[int, float], Dict[int, bool], Dict[int, Dict[str, Union[bool, str]]]]:
        """Run one timestep of the environment's dynamics.

        Args:
        ----
            action_dict (Dict[int, ActType]): Dictionary of actions to apply to the vehicles.

        Raises:
        ------
            ValueError: If the action is not of a supported type or if the vehicle collision type is unknown.


        Returns:
        -------
            Dict[int, ObsType]: Dictionary with observation for each vehicle.
            Dict[int, float]: Dictionary with reward for each vehicle.
            Dict[int, bool]: Dictionary with done flag for each vehicle.
            Dict[int, Dict[str, Union[bool, str]]]]: Dictionary with info for each vehicle.
        """
        obs_dict = {}
        rew_dict = {}
        done_dict = {}
        info_dict = defaultdict(dict)
        rew_cfg = self.config.rew_cfg
        
        # Apply actions for the controlled vehicles
        self.apply_actions(action_dict)
        
        # Set the vehicles we are not controlling in expert-control mode...
        # to make sure they step their fixed trajectories
        objects_to_teleport = [
            obj for obj in self.scenario.getVehicles()
            if obj in self.scenario.getObjectsThatMoved()
            and obj not in self.controlled_vehicles
        ]
        for obj in objects_to_teleport:
            obj.expert_control = True
            
        # Step the simulator
        self.simulation.step(self.config.dt)
        self.t += self.config.dt
        self.step_num += 1

        logging.debug(f'stepping {[obj.id for obj in objects_to_teleport]} ({len(objects_to_teleport)} / {len(objects_to_teleport)+len(self.controlled_vehicles)}) vehs in expert-control mode.\n')
        logging.debug(f'controlling vehicle(s): {[veh.id for veh in self.controlled_vehicles]}, is_av? {[veh.is_av for veh in self.controlled_vehicles]}, expert-control = {[veh.expert_control for veh in self.controlled_vehicles]}.')
        
        # Take actions for the controlled vehicles
        for veh_obj in self.controlled_vehicles:
            veh_id = veh_obj.getID()
            if veh_id in self.done_ids:
                continue

            # Check if vehicle position is invalid 
            if veh_obj.position.x == self.config.scenario.invalid_position:
                logging.debug(f"(IN STEP) at t = {self.step_num} in {self.file}, vehicle {veh_obj.id} is invalid (pos = {veh_obj.position.x}). Removing it.")
                self.invalid_samples += 1

            # Get vehicle observation
            self.context_dict[veh_id].append(self.get_observation(veh_obj))
            if self.config.subscriber.n_frames_stacked > 1:
                veh_deque = self.context_dict[veh_id]
                context_list = list(
                    islice(
                        veh_deque,
                        len(veh_deque) - self.config.subscriber.n_frames_stacked,
                        len(veh_deque),
                    )
                )
                obs_dict[veh_id] = np.concatenate(context_list)
            else:
                obs_dict[veh_id] = self.context_dict[veh_id][-1]
            rew_dict[veh_id] = 0
            done_dict[veh_id] = False
            info_dict[veh_id]["goal_achieved"] = False
            info_dict[veh_id]["collided"] = False
            info_dict[veh_id]["veh_veh_collision"] = False
            info_dict[veh_id]["veh_edge_collision"] = False
       
            obj_pos = veh_obj.position
            goal_pos = veh_obj.target_position

            ############################################
            #   Compute rewards
            ############################################
            position_target_achieved = True
            speed_target_achieved = True
            heading_target_achieved = True
            if rew_cfg.position_target:
                position_target_achieved = (goal_pos - obj_pos).norm() < rew_cfg.position_target_tolerance
            if rew_cfg.speed_target:
                speed_target_achieved = np.abs(veh_obj.speed - veh_obj.target_speed) < rew_cfg.speed_target_tolerance
            if rew_cfg.heading_target:
                heading_target_achieved = (
                    np.abs(_angle_sub(veh_obj.heading, veh_obj.target_heading)) < rew_cfg.heading_target_tolerance
                )
            if position_target_achieved and speed_target_achieved and heading_target_achieved:
                info_dict[veh_id]["goal_achieved"] = True
                rew_dict[veh_id] += rew_cfg.goal_achieved_bonus / rew_cfg.reward_scaling
        
            if rew_cfg.shaped_goal_distance and rew_cfg.position_target:
                # penalize the agent for its distance from goal
                # we scale by goal_dist_normalizers to ensure that this value is always
                # less than the penalty for collision
                if rew_cfg.goal_distance_penalty:
                    rew_dict[veh_id] -= (
                        rew_cfg.shaped_goal_distance_scaling
                        * ((goal_pos - obj_pos).norm() / self.goal_dist_normalizers[veh_id] + 1e4)
                        / rew_cfg.reward_scaling
                    )
                else:
                    # the minus one is to ensure that it's not beneficial to collide
                    # we divide by goal_achieved_bonus / episode_length to ensure that
                    # acquiring the maximum "get-close-to-goal" reward at every
                    # time-step is always less than just acquiring the goal reward once
                    rew_dict[veh_id] += (
                        rew_cfg.shaped_goal_distance_scaling
                        * (1 - (goal_pos - obj_pos).norm() / (self.goal_dist_normalizers[veh_id] + 1e4))
                        / rew_cfg.reward_scaling
                    )
                # repeat the same thing for speed and heading
                if rew_cfg.shaped_goal_distance and rew_cfg.speed_target:
                    if rew_cfg.goal_distance_penalty:
                        rew_dict[veh_id] -= (
                            rew_cfg.shaped_goal_distance_scaling
                            * (np.abs(veh_obj.speed - veh_obj.target_speed) / rew_cfg.goal_speed_scaling)
                            / rew_cfg.reward_scaling
                        )
                    else:
                        rew_dict[veh_id] += (
                            rew_cfg.shaped_goal_distance_scaling
                            * (1 - np.abs(veh_obj.speed - veh_obj.target_speed) / rew_cfg.goal_speed_scaling)
                            / rew_cfg.reward_scaling
                        )
                if rew_cfg.shaped_goal_distance and rew_cfg.heading_target:
                    if rew_cfg.goal_distance_penalty:
                        rew_dict[veh_id] -= (
                            rew_cfg.shaped_goal_distance_scaling
                            * (np.abs(_angle_sub(veh_obj.heading, veh_obj.target_heading)) / (2 * np.pi))
                            / rew_cfg.reward_scaling
                        )
                    else:
                        rew_dict[veh_id] += (
                            rew_cfg.shaped_goal_distance_scaling
                            * (1 - np.abs(_angle_sub(veh_obj.heading, veh_obj.target_heading)) / (2 * np.pi))
                            / rew_cfg.reward_scaling
                        )
            ############################################
            #   Handle potential done conditions
            ############################################
            # achieved our goal
            if info_dict[veh_id]["goal_achieved"] and self.config.get("remove_at_goal", True):
                done_dict[veh_id] = True
            if veh_obj.getCollided():
                info_dict[veh_id]["collided"] = True
                if int(veh_obj.collision_type) == CollisionType.VEHICLE_VEHICLE.value:
                    info_dict[veh_id]["veh_veh_collision"] = True
                elif int(veh_obj.collision_type) == CollisionType.VEHICLE_EDGE.value:
                    info_dict[veh_id]["veh_edge_collision"] = True
                elif int(veh_obj.collision_type) != CollisionType.NONE.value:
                    raise ValueError(f"Unknown collision type: {veh_obj.collision_type}.")
                rew_dict[veh_id] -= np.abs(rew_cfg.collision_penalty) / rew_cfg.reward_scaling
                if self.config.get("remove_at_collide", True):
                    done_dict[veh_id] = True
            # remove the vehicle so that its trajectory doesn't continue. This is
            # important in the multi-agent setting.
            if done_dict[veh_id]:
                self.done_ids.append(veh_id)
                if (info_dict[veh_id]["goal_achieved"] and self.config.get("remove_at_goal", True)) or (
                    info_dict[veh_id]["collided"] and self.config.get("remove_at_collide", True)
                ):
                    self.scenario.removeVehicle(veh_obj)

        if self.config.rew_cfg.shared_reward:
            total_reward = np.sum(rew_dict.values())
            rew_dict = {key: total_reward for key in rew_dict}

        if self.step_num >= self.config.episode_length:
            done_dict = {key: True for key in done_dict}

        done_dict["__all__"] = all(done_dict.values())

        self.total_samples += len(obs_dict.keys())

        return obs_dict, rew_dict, done_dict, info_dict

    def reset(  # pylint: disable=arguments-differ,too-many-locals,too-many-branches,too-many-statements
        self,
        filename=None,
        psr_dict=None,
    ) -> Dict[int, ObsType]:
        """Reset the environment.

        Args:
        ----
        filename: If provided, reset env to this traffic scene.
        psr_dict: If provided, reset env to a scene sampled with given probabilities.

        Returns:
        -------
            Dict[int, ObsType]: Dictionary of observations for each vehicle.
        """
        self.t = 0
        self.step_num = 0

        # we don't want to initialize scenes with 0 actors after satisfying
        # all the conditions on a scene that we have

        for _ in range(_MAX_NUM_TRIES_TO_FIND_VALID_VEHICLE):
            # RESET TO NEW TRAFFIC SCENE
            if filename is not None:
                # Reset to a specific scene name
                self.file = filename
            elif self.config.sample_file_method == "no_replacement":
                # Random uniformly without replacement
                self.file = self.files.pop()
            elif psr_dict is not None:
                # Prioritized scene replay: sample according to probabilities
                probs = [item["prob"] for item in psr_dict.values()]
                self.file = np.random.choice(self.files, p=probs)
            else:  # Random uniformly with replacement (default)
                self.file = np.random.choice(self.files)

            self.simulation = Simulation(str(self.config.data_path / self.file), config=self.config.scenario)
            
            self.scenario = self.simulation.getScenario()

            # Get controlled vehicles
            if self.use_av_only:  # Control only the AVs
                self.controlled_vehicles = []
                all_vehs = self.scenario.getObjectsThatMoved()
                all_vehs.extend(self.scenario.getVehicles())
                all_vehs = list(set(all_vehs))
                for vehicle in all_vehs:
                    if vehicle.is_av:
                        self.controlled_vehicles.append(vehicle)
                    else:  # Put in expert control mode
                        vehicle.expert_control = True
                
                if len(self.controlled_vehicles) == 0:
                    raise ValueError(f"Scene {self.file!s} has no AV vehicles in. Skip")

            #####################################################################
            #   Construct context dictionary of observations that can be used to
            #   warm up policies by stepping all vehicles as experts.
            #####################################################################
            dead_feat = -np.ones(
                self.get_observation(self.scenario.getVehicles()[0]).shape[0] * self.config.subscriber.n_frames_stacked
            )
            # Step all the vehicles forward by one second and record their observations
            # as context
            self.config.scenario.context_length = max(
                self.config.scenario.context_length, self.config.subscriber.n_frames_stacked
            )  # Note: Consider raising an error if context_length < n_frames_stacked.
            self.context_dict = {
                veh.getID(): deque(
                    [dead_feat for _ in range(self.config.scenario.context_length)],
                    maxlen=self.config.scenario.context_length,
                )
                for veh in self.scenario.getVehicles()
            }
            for veh in self.scenario.getObjectsThatMoved():
                veh.expert_control = True
            for _ in range(self.config.scenario.context_length):
                for veh in self.scenario.getObjectsThatMoved():
                    obs = self.get_observation(veh)
                    self.context_dict[veh.getID()].append(obs)
                # Step simulator
                self.simulation.step(self.config.dt)
                # Make sure to increment counter
                self.step_num += 1
            # now hand back control to our actual controllers
            for veh in self.scenario.getObjectsThatMoved():
                veh.expert_control = False

            # remove all the objects that are in collision or are already in goal dist
            # additionally set the objects that have infeasible goals to be experts
            for veh_obj in self.simulation.getScenario().getObjectsThatMoved():
                obj_pos = _position_as_array(veh_obj.getPosition())
                goal_pos = _position_as_array(veh_obj.getGoalPosition())

                ############################################
                #    Remove vehicles at goal
                ############################################
                norm = np.linalg.norm(goal_pos - obj_pos)
                if norm < self.config.rew_cfg.goal_tolerance or veh_obj.getCollided():
                    self.scenario.removeVehicle(veh_obj)
                ############################################
                #    Set all vehicles with unachievable goals to be experts
                ############################################
                if self.file in self.valid_veh_dict and veh_obj.getID() in self.valid_veh_dict[self.file]:
                    veh_obj.expert_control = True
            ############################################
            #    Pick out the vehicles that we are controlling
            ############################################
            if not self.use_av_only:  # No restrictions on which vechicles can be controlled
                # Ensure that no more than max_num_vehicles are controlled
                temp_vehicles = np.random.permutation(self.scenario.getObjectsThatMoved())
                curr_index = 0
                self.controlled_vehicles = []

                for vehicle in temp_vehicles:
                    # Remove vehicles that have invalid positions
                    veh_at_invalid_pos = np.isclose(
                        vehicle.position.x,
                        self.config.scenario.invalid_position,
                    )

                    # Exclude vehicles with invalid goal positions
                    veh_has_invalid_goal_pos = np.isclose(
                        vehicle.getGoalPosition().x, self.config.scenario.invalid_position
                    ) or np.isclose(vehicle.getGoalPosition().y, self.config.scenario.invalid_position)

                    if veh_at_invalid_pos or veh_has_invalid_goal_pos:
                        self.scenario.removeVehicle(vehicle)

                    # Otherwise the vehicle is valid and we add it to the list of controlled vehicles
                    if (
                        not vehicle.expert_control
                        and not veh_at_invalid_pos
                        and not veh_has_invalid_goal_pos
                        and curr_index < self.config.max_num_vehicles
                    ):
                        self.controlled_vehicles.append(vehicle)
                        curr_index += 1
                    else:
                        vehicle.expert_control = True

            self.all_vehicle_ids = {veh.getID(): veh for veh in self.controlled_vehicles}

            # check that we have at least one vehicle or if we have just one file, exit anyways
            # or else we might be stuck in an infinite loop
            if len(self.all_vehicle_ids) > 0:
                break
        else:  # No break in for-loop, i.e., no valid vehicle found in any of the files.
            raise ValueError(f"No controllable vehicles in any of the {len(self.files)} scenes.")

        # Set goal positions for controlled vehicles
        self._set_goal_positions()

        # Construct the observations and goal normalizers
        obs_dict = {}
        self.goal_dist_normalizers = {}
        max_goal_dist = -np.inf
        for veh_obj in self.controlled_vehicles:
            veh_id = veh_obj.getID()
            # store normalizers for each vehicle
            obj_pos = _position_as_array(veh_obj.getPosition())
            goal_pos = _position_as_array(veh_obj.getGoalPosition())
            dist = np.linalg.norm(obj_pos - goal_pos)
            self.goal_dist_normalizers[veh_id] = dist
            # compute the obs
            obs = self.get_observation(veh_obj)
            self.context_dict[veh_id].append(obs)
            if self.config.subscriber.n_frames_stacked > 1:
                veh_deque = self.context_dict[veh_id]
                context_list = list(
                    islice(
                        veh_deque,
                        len(veh_deque) - self.config.subscriber.n_frames_stacked,
                        len(veh_deque),
                    )
                )
                obs_dict[veh_id] = np.concatenate(context_list)
            else:
                obs_dict[veh_id] = self.context_dict[veh_id][-1]
            # pick the vehicle that has to travel the furthest distance and use it for
            # rendering
            if dist > max_goal_dist:
                # this attribute is just used for rendering of the view
                # from the ego frame
                self.render_vehicle = veh_obj
                max_goal_dist = dist

        self.done_ids = []
        
        # Sanity check: Check if any vehicle is at an invalid position
        for veh_id in obs_dict.keys():
            veh_obj = self.all_vehicle_ids[veh_id]
            if np.isclose(veh_obj.position.x, self.config.scenario.invalid_position):
                logging.debug(f"obs_dict contains invalid vehicle! veh_id: {veh_id} at t = {self.step_num}")
                logging.debug(f"obs_max: {obs_dict[veh_id].max()}")
                self.invalid_samples += 1

<<<<<<< HEAD
        self.total_samples += len(obs_dict.keys())

=======
>>>>>>> 7ae5d76b
        return obs_dict

    def get_observation(self, veh_obj: Vehicle) -> np.ndarray:
        """Return the observation for a particular vehicle.

        Args:
        ----
            veh_obj (Vehicle): Vehicle object to get the observation for.

        Returns:
        -------
            np.ndarray: Observation for the vehicle.
        """
        self.count_total += 1
        
        cur_position = []
        if self.config.subscriber.use_current_position:
            cur_position = _position_as_array(veh_obj.getPosition())
            speed = np.array([veh_obj.getSpeed()])
            steer = np.array([veh_obj.steering])
            if self.config.normalize_state:
                cur_position = cur_position / np.linalg.norm(cur_position)

            cur_position = np.concatenate([cur_position, speed, steer])

        ego_state = []
        if self.config.subscriber.use_ego_state:
            ego_state = self.scenario.ego_state(veh_obj)
<<<<<<< HEAD

            if self.config.normalize_state:
                ego_state_norm = self.normalize_ego_state_by_cat(ego_state)
            
        visible_state = []
        if self.config.subscriber.use_observations:
            visible_state = self.scenario.flattened_visible_state(
                veh_obj, self.config.subscriber.view_dist, self.config.subscriber.view_angle
            )
            if self.config.normalize_state:
                visible_state = self.normalize_obs_by_cat(visible_state)
                if visible_state.max() > 2: 
                    print(f'vis_state: {visible_state}')
=======
            
            if self.config.normalize_state:
                ego_state = self.normalize_ego_state_by_cat(ego_state)
                tmp = self.scenario.ego_state(veh_obj)
                if ego_state.max() > 1.5:
                    self.count_invalid += 1
                    logging.debug(f'-- veh_id: {veh_obj.id} in scene: {self.file} --')
                    logging.debug(f'ego_before_norm (speed): {tmp[2]:.2f} (dist_to_goal): {tmp[3]:.2f}')
                    logging.debug(f'ego_after_norm (speed) : {ego_state[2]:.2f} (dist_to_goal): {ego_state[3]:.2f} \n')
                
        visible_state = []
        if self.config.subscriber.use_observations:
            visible_state = self.scenario.flattened_visible_state(
                    veh_obj, self.config.subscriber.view_dist, self.config.subscriber.view_angle
                )
            if self.config.normalize_state:
                visible_state = self.normalize_obs_by_cat(visible_state)

                if visible_state.max() > 1.5:
                    logging.debug(f'visible_after: {visible_state.min():.3f} | {visible_state.max():.3f}')
>>>>>>> 7ae5d76b

        # Concatenate
        obs = np.concatenate((ego_state_norm, visible_state, cur_position))

        return obs

    def _get_obs_space_dim(self, base=0):
        """Calculate observation dimension based on the configs."""
        # Set dimensions (fixed values)
        self.road_obj_feat = 13
        self.road_graph_feat = 13
        self.stop_sign_feat = 3
        self.tl_feat = 12
        self.ego_state_feat = 10

        # Compute observation dimension
        obs_space_dim = 0

        if self.config.subscriber.use_ego_state:
            obs_space_dim += self.ego_state_feat

        if self.config.subscriber.use_current_position:
            obs_space_dim += 2

        if self.config.subscriber.use_observations:
            self.ro_dim = self.road_obj_feat * self.config.scenario.max_visible_objects
            self.rg_dim = self.road_graph_feat * self.config.scenario.max_visible_road_points
            self.tl_dim = self.tl_feat * self.config.scenario.max_visible_traffic_lights
            self.ss_dim = self.stop_sign_feat * self.config.scenario.max_visible_stop_signs

            obs_space_dim += base + self.ro_dim + self.rg_dim + self.tl_dim + self.ss_dim

        # Multiply by memory to get the final dimension
        obs_space_dim = obs_space_dim * self.config.subscriber.n_frames_stacked

        return (obs_space_dim,)

    def _set_goal_positions(self) -> None:
        """Set the goal positions for the controlled vehicles."""
        for veh_obj in self.controlled_vehicles:
            # Set the goal position to a random position on the expert trajectory
            if self.config.target_positions.randomize_goals:
                # Create list with intermediate goal positions
                goal_positions = [
                    self.scenario.expert_position(veh_obj, goal_time_step)
                    for goal_time_step in self.config.target_positions.time_steps_list
                ]
                # Add original goal position
                goal_positions += [veh_obj.target_position]

                # Remove invalid goal positions (experts are done at different steps)
                goal_positions = [
                    goal_pos for goal_pos in goal_positions if goal_pos.x != self.config.scenario.invalid_position
                ]

                # Sample random position
                rand_goal_pos = random.choice(goal_positions)

                # Set vehicle goal position
                veh_obj.setGoalPosition(rand_goal_pos)

            else:  # Keep the standard goal positions at the end of the expert trajectory
                veh_obj.setGoalPosition(veh_obj.target_position)

    def normalize_ego_state_by_cat(self, state):
        """Divide every feature in the ego state by the maximum value of that feature."""
        return state / (np.array([float(val) for val in self.config.ego_state_feat_max.values()]))

    def normalize_obs_by_cat(self, state):
        """Divide all visible state elements by the maximum value across the visible state."""
        return state / self.config.vis_obs_max

    def render(self) -> Optional[RenderType]:  # pylint: disable=unused-argument
        """Render the environment.

        Args:
        ----
            mode (Optional[bool]): Render mode.

        Returns:
        -------
            Optional[RenderType]: Rendered image.
        """
        return self.scenario.getImage(**self._render_settings)

        env.scenario.getImage(
            **self._render_settings,
        )

    def render_ego(self) -> Optional[RenderType]:  # pylint: disable=unused-argument
        """Render the ego vehicles.

        Args:
        ----
            mode (Optional[bool]): Render mode.

        Returns:
        -------
            Optional[RenderType]: Rendered image.
        """
        if self.render_vehicle.getID() in self.done_ids:
            return None
        return self.scenario.getConeImage(
            source=self.render_vehicle,
            view_dist=self.config.subscriber.view_dist,
            view_angle=self.config.subscriber.view_angle,
            head_angle=self.render_vehicle.head_angle,
            **self._render_settings,
        )

    def render_features(self) -> Optional[RenderType]:  # pylint: disable=unused-argument
        """Render the features.

        Args:
        ----
            mode (Optional[bool]): Render mode.

        Returns:
        -------
            Optional[RenderType]: Rendered image.
        """
        if self.render_vehicle.getID() in self.done_ids:
            return None
        return self.scenario.getFeaturesImage(
            source=self.render_vehicle,
            view_dist=self.config.subscriber.view_dist,
            view_angle=self.config.subscriber.view_angle,
            head_angle=self.render_vehicle.head_angle,
            **self._render_settings,
        )

    def seed(self, seed: Optional[int] = None) -> None:
        """Seed the environment.

        Args:
        ----
            seed (Optional[int]): Seed to use.
        """
        if seed is not None:
            np.random.seed(seed)
            torch.manual_seed(seed)
            torch.cuda.manual_seed_all(seed)

    def _set_discrete_action_space(self) -> None:
        """Set the discrete action space."""
        self.action_space = Discrete(self.config.accel_discretization * self.config.steering_discretization)
        self.accel_grid = np.linspace(
            -np.abs(self.config.accel_lower_bound),
            self.config.accel_upper_bound,
            self.config.accel_discretization,
        )
        self.steering_grid = np.linspace(
            -np.abs(self.config.steering_lower_bound),
            self.config.steering_upper_bound,
            self.config.steering_discretization,
        )
        self.idx_to_actions = {}
        self.actions_to_idx = {}
        for i, (accel, steer) in enumerate(product(self.accel_grid, self.steering_grid)):
            self.idx_to_actions[i] = [accel, steer]
            self.actions_to_idx[accel, steer] = [i]

    def _set_continuous_action_space(self) -> None:
        """Set the continuous action space."""
        self.action_space = Box(
            low=-np.array(
                [
                    np.abs(self.config.accel_lower_bound),
                    self.config.steering_lower_bound,
                ]
            ),
            high=np.array(
                [
                    np.abs(self.config.accel_upper_bound),
                    self.config.steering_upper_bound,
                ]
            ),
        )
        self.idx_to_actions = None

    def unflatten_obs(self, obs_flat):
        "Unsqueeeze the flattened object." ""

        # OBS FLAT ORDER: road_objects, road_points, traffic_lights, stop_signs
        # Find the ends of each section
        road_objects_end = 13 * self.config.scenario.max_visible_objects
        road_points_end = road_objects_end + (13 * self.config.scenario.max_visible_road_points)
        tl_end = road_points_end + (12 * self.config.scenario.max_visible_traffic_lights)
        stop_sign_end = tl_end + (3 * self.config.scenario.max_visible_stop_signs)

        # Unflatten
        road_objects = obs_flat[:road_objects_end]
        road_points = obs_flat[road_objects_end:road_points_end]
        traffic_lights = obs_flat[road_points_end:tl_end]
        stop_signs = obs_flat[tl_end:stop_sign_end]

        return road_objects, road_points, traffic_lights, stop_signs


def _angle_sub(current_angle: float, target_angle: float) -> float:
    """Subtract two angles to find the minimum angle between them.

    Args:
    ----
        current_angle (float): Current angle.
        target_angle (float): Target angle.

    Returns:
    -------
        float: Minimum angle between the two angles.
    """
    # Subtract the angles, constraining the value to [0, 2 * np.pi)
    diff = (target_angle - current_angle) % (2 * np.pi)

    # If we are more than np.pi we're taking the long way around.
    # Let's instead go in the shorter, negative direction
    if diff > np.pi:
        diff = -(2 * np.pi - diff)
    return diff


def _apply_action_to_vehicle(
    veh_obj: Vehicle, action: ActType, *, idx_to_actions: Optional[Dict[int, Tuple[float, float]]] = None
) -> None:
    """Apply an action to a vehicle.

    Args:
    ----
        veh_obj (Vehicle): Vehicle object to apply the action to.
        action (ActType): Action to apply to the vehicle.

    Optional Args
    -------------
        idx_to_actions (Optional[Dict[int, Tuple[float, float]]]): Dictionary of actions to apply to the vehicle.

    Raises:
    ------
        NotImplementedError: If the action type is not supported.
    """
    if isinstance(action, Action):
        veh_obj.apply_action(action)
    elif isinstance(action, np.ndarray):
        veh_obj.apply_action(Action.from_numpy(action))
    elif isinstance(action, (tuple, list)):
        veh_obj.acceleration = action[0]
        veh_obj.steering = action[1]
    elif isinstance(action, int) and idx_to_actions is not None:
        accel, steer = idx_to_actions[action]
        veh_obj.acceleration = accel
        veh_obj.steering = steer
    else:
        accel, steer = idx_to_actions[action]
        veh_obj.acceleration = accel
        veh_obj.steering = steer


def _position_as_array(position: Vector2D) -> np.ndarray:
    """Convert a position to an array.

    Args:
    ----
        position (Vector2D): Position to convert.

    Returns:
    -------
        np.ndarray: Position as an array.
    """
    return np.array([position.x, position.y])


if __name__ == "__main__":
<<<<<<< HEAD
    logging.basicConfig(level=logging.INFO)

    env_config = load_config("env_config")
    env_config.data_path = "data/train_no_tl"
    env_config.num_files = 2000
    env_config.max_num_vehicles = 200
    env_config.num_files = 50
    env_config.use_av_only = True
=======
    
    logging.basicConfig(level=logging.DEBUG)
    
    # Load environment variables and config
    env_config = load_config("env_config")

    env_config.num_files = 1000
>>>>>>> 7ae5d76b

    # Initialize an environment
    env = BaseEnv(config=env_config)

<<<<<<< HEAD
=======
    # Reset
>>>>>>> 7ae5d76b
    obs_dict = env.reset()

    # Get info
    agent_ids = [agent_id for agent_id in obs_dict.keys()]
    veh_objects = {agent.id: agent for agent in env.controlled_vehicles}
    dead_agent_ids = []
<<<<<<< HEAD
    
    for _ in range(500):
        action_dict = {}
        # # Take expert action
        # expert_action = env.scenario.expert_action(av_veh_obj, env.step_num)
        # action_dict[av_veh_obj.id] = expert_action

        obs_dict, rew_dict, done_dict, info_dict = env.step(action_dict)

=======

    num_total = 50_000
    for step in range(num_total):
        # Sample actions
        action_dict = {agent_id: env.action_space.sample() for agent_id in agent_ids if agent_id not in dead_agent_ids}

        # Set in expert controlled mode
        for obj in env.controlled_vehicles:
            obj.expert_control = True

        obs_dict, rew_dict, done_dict, info_dict = env.step(action_dict)        
>>>>>>> 7ae5d76b
        # Update dead agents
        for agent_id, is_done in done_dict.items():
            if is_done and agent_id not in dead_agent_ids:
                dead_agent_ids.append(agent_id)

        # Reset if all agents are done
        if done_dict["__all__"]:
            obs_dict = env.reset()
            dead_agent_ids = []

    print(f'{env.count_invalid} / {env.count_total} invalid = {(env.count_invalid/env.count_total)*100}')

    # Close environment
    env.close()<|MERGE_RESOLUTION|>--- conflicted
+++ resolved
@@ -25,21 +25,10 @@
 
 _MAX_NUM_TRIES_TO_FIND_VALID_VEHICLE = 100
 
-<<<<<<< HEAD
-logging.getLogger("__name__")
-=======
-logging.getLogger('__name__')
->>>>>>> 7ae5d76b
-
 ActType = TypeVar("ActType")  # pylint: disable=invalid-name
 ObsType = TypeVar("ObsType")  # pylint: disable=invalid-name
 RenderType = TypeVar("RenderType")  # pylint: disable=invalid-name
 
-<<<<<<< HEAD
-np.set_printoptions(suppress=True)
-
-=======
->>>>>>> 7ae5d76b
 class CollisionType(Enum):
     """Enum for collision types."""
 
@@ -83,12 +72,11 @@
             "padding": padding,
         }
         self.seed(self.config.seed)
-<<<<<<< HEAD
+
         self.use_av_only = self.config.use_av_only
-=======
+
         self.count_invalid = 0
         self.count_total = 0
->>>>>>> 7ae5d76b
 
         # Load valid vehicles dict 
         with open(self.config.data_path / "valid_files.json", encoding="utf-8") as file:
@@ -525,11 +513,8 @@
                 logging.debug(f"obs_max: {obs_dict[veh_id].max()}")
                 self.invalid_samples += 1
 
-<<<<<<< HEAD
         self.total_samples += len(obs_dict.keys())
 
-=======
->>>>>>> 7ae5d76b
         return obs_dict
 
     def get_observation(self, veh_obj: Vehicle) -> np.ndarray:
@@ -543,8 +528,6 @@
         -------
             np.ndarray: Observation for the vehicle.
         """
-        self.count_total += 1
-        
         cur_position = []
         if self.config.subscriber.use_current_position:
             cur_position = _position_as_array(veh_obj.getPosition())
@@ -558,7 +541,6 @@
         ego_state = []
         if self.config.subscriber.use_ego_state:
             ego_state = self.scenario.ego_state(veh_obj)
-<<<<<<< HEAD
 
             if self.config.normalize_state:
                 ego_state_norm = self.normalize_ego_state_by_cat(ego_state)
@@ -572,28 +554,6 @@
                 visible_state = self.normalize_obs_by_cat(visible_state)
                 if visible_state.max() > 2: 
                     print(f'vis_state: {visible_state}')
-=======
-            
-            if self.config.normalize_state:
-                ego_state = self.normalize_ego_state_by_cat(ego_state)
-                tmp = self.scenario.ego_state(veh_obj)
-                if ego_state.max() > 1.5:
-                    self.count_invalid += 1
-                    logging.debug(f'-- veh_id: {veh_obj.id} in scene: {self.file} --')
-                    logging.debug(f'ego_before_norm (speed): {tmp[2]:.2f} (dist_to_goal): {tmp[3]:.2f}')
-                    logging.debug(f'ego_after_norm (speed) : {ego_state[2]:.2f} (dist_to_goal): {ego_state[3]:.2f} \n')
-                
-        visible_state = []
-        if self.config.subscriber.use_observations:
-            visible_state = self.scenario.flattened_visible_state(
-                    veh_obj, self.config.subscriber.view_dist, self.config.subscriber.view_angle
-                )
-            if self.config.normalize_state:
-                visible_state = self.normalize_obs_by_cat(visible_state)
-
-                if visible_state.max() > 1.5:
-                    logging.debug(f'visible_after: {visible_state.min():.3f} | {visible_state.max():.3f}')
->>>>>>> 7ae5d76b
 
         # Concatenate
         obs = np.concatenate((ego_state_norm, visible_state, cur_position))
@@ -863,74 +823,3 @@
     """
     return np.array([position.x, position.y])
 
-
-if __name__ == "__main__":
-<<<<<<< HEAD
-    logging.basicConfig(level=logging.INFO)
-
-    env_config = load_config("env_config")
-    env_config.data_path = "data/train_no_tl"
-    env_config.num_files = 2000
-    env_config.max_num_vehicles = 200
-    env_config.num_files = 50
-    env_config.use_av_only = True
-=======
-    
-    logging.basicConfig(level=logging.DEBUG)
-    
-    # Load environment variables and config
-    env_config = load_config("env_config")
-
-    env_config.num_files = 1000
->>>>>>> 7ae5d76b
-
-    # Initialize an environment
-    env = BaseEnv(config=env_config)
-
-<<<<<<< HEAD
-=======
-    # Reset
->>>>>>> 7ae5d76b
-    obs_dict = env.reset()
-
-    # Get info
-    agent_ids = [agent_id for agent_id in obs_dict.keys()]
-    veh_objects = {agent.id: agent for agent in env.controlled_vehicles}
-    dead_agent_ids = []
-<<<<<<< HEAD
-    
-    for _ in range(500):
-        action_dict = {}
-        # # Take expert action
-        # expert_action = env.scenario.expert_action(av_veh_obj, env.step_num)
-        # action_dict[av_veh_obj.id] = expert_action
-
-        obs_dict, rew_dict, done_dict, info_dict = env.step(action_dict)
-
-=======
-
-    num_total = 50_000
-    for step in range(num_total):
-        # Sample actions
-        action_dict = {agent_id: env.action_space.sample() for agent_id in agent_ids if agent_id not in dead_agent_ids}
-
-        # Set in expert controlled mode
-        for obj in env.controlled_vehicles:
-            obj.expert_control = True
-
-        obs_dict, rew_dict, done_dict, info_dict = env.step(action_dict)        
->>>>>>> 7ae5d76b
-        # Update dead agents
-        for agent_id, is_done in done_dict.items():
-            if is_done and agent_id not in dead_agent_ids:
-                dead_agent_ids.append(agent_id)
-
-        # Reset if all agents are done
-        if done_dict["__all__"]:
-            obs_dict = env.reset()
-            dead_agent_ids = []
-
-    print(f'{env.count_invalid} / {env.count_total} invalid = {(env.count_invalid/env.count_total)*100}')
-
-    # Close environment
-    env.close()