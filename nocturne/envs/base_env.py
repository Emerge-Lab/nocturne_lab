--- conflicted
+++ resolved
@@ -819,29 +819,4 @@
     -------
         np.ndarray: Position as an array.
     """
-    return np.array([position.x, position.y])
-
-<<<<<<< HEAD
-
-if __name__ == "__main__":
-    
-    env_config = load_config('env_config')
-    env_config.num_files = 2000
-    
-    env = BaseEnv(env_config)
-    
-    obs = env.reset()
-    
-    for i in range(100_000):
-        
-        obs, rew, done, info = env.step({})
-        
-        if done['__all__']:
-            obs = env.reset()
-            print(str(env.file))
-    
-    
-    
-    
-=======
->>>>>>> ae2a0643
+    return np.array([position.x, position.y])