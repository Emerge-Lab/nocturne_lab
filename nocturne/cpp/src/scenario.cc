--- conflicted
+++ resolved
@@ -560,21 +560,6 @@
   // a_t = (v_{t+1} - v_t) / dt
   const float acceleration =
       (cur_speeds[timestamp + 1] - cur_speeds[timestamp]) / expert_dt_;
-<<<<<<< HEAD
-
-  // compute steering
-  // cf Object::KinematicBicycleStep
-  // w = (h_{t+1} - h_t) / dt = v * tan(steering) * cos(beta) / length
-  // -> solve for steering s_t, we get s_t = atan(2C / sqrt(4 - C^2)) + k * pi
-  // with C = 2 * length * (h_{t+1} - h_t) / (dt * (v_t + v_{t+1}))
-  const float w = geometry::utils::AngleSub(cur_headings[timestamp + 1],
-                                            cur_headings[timestamp]) /
-                  expert_dt_;
-  const float C = 2.0f * obj.length() * w /
-                  (cur_speeds[timestamp + 1] + cur_speeds[timestamp]);
-  const float steering = std::atan(2.0f * C / std::sqrt(4 - C * C));
-
-=======
   // Calculate the updated yaw using the velocity angle
   float real_new_yaw = std::atan2(cur_velocities[timestamp + 1].y(),
                                         cur_velocities[timestamp + 1].x());
@@ -585,7 +570,6 @@
   if (cur_speeds[timestamp] < 0.6) {
     steering = 0.0;
   }
->>>>>>> 9d710012
   // return action
   return std::make_optional<Action>(acceleration, steering, 0.0);
 }
