# `nocturne_lab`: fast driving simulator 🧪 + 🚗

`nocturne_lab` is a maintained fork of [Nocturne](https://github.com/facebookresearch/nocturne); a 2D, partially observed, driving simulator built in C++. Currently, `nocturne_lab` is used internally at the Emerge lab. You can get started with the intro examples 🏎️💨 [here](https://github.com/Emerge-Lab/nocturne_lab/tree/feature/nocturne_fork_cleanup/examples).

## Basic usage

<<<<<<< HEAD
Using this rich data source, Nocturne contains a wide range of scenarios whose solution requires the formation of complex coordination, theory of mind, and handling of partial observability. Below we show replays of the expert data, centered on the light blue agent, with the corresponding view of the agent on the right.
<!-- <p float="left" align="center">
  <img src="https://user-images.githubusercontent.com/33672752/174244303-91fb597a-0d3e-4a92-8901-46e1134c28b4.gif" width="250" height="250"/>
  <img src="https://user-images.githubusercontent.com/33672752/174244860-65865e95-0592-4279-ab5d-f40842092cc7.gif" width="250" height="250"/>
  <img src="https://user-images.githubusercontent.com/33672752/174244327-51f98409-4afd-424e-88f5-29892e89d796.gif" width="250" height="250"/>
</p> -->
![Intersection Scene with Obscured View](https://github.com/facebookresearch/nocturne/raw/main/docs/readme_files/git_intersection_combined.gif)
=======
```python
from nocturne.envs.base_env import BaseEnv
>>>>>>> 7c7b6346

# Initialize an environment
env = BaseEnv(config=env_config)

<<<<<<< HEAD
![Intersection Scene with Obscured View](https://github.com/facebookresearch/nocturne/raw/main/docs/readme_files/nocturne_3_by_3_scenes.gif)
=======
# Reset
obs_dict = env.reset()
num_agents = len(env.controlled_agents)
>>>>>>> 7c7b6346

# Step through env
for _ in range(1000):

    # Take action(s)
    action_dict = {
        agent_id: env.action_space.sample()
        for agent_id in agent_ids
        if agent_id not in dead_agent_ids
    }

    # Step
    obs_dict, rew_dict, done_dict, info_dict = env.step(action_dict)

    if done_dict["__all__"]:
        obs_dict = env.reset()

env.close()
```

<<<<<<< HEAD
[CMake](https://cmake.org/) is required to compile the C++ library.
=======
## Implemented algorithms
>>>>>>> 7c7b6346

| Algorithm                              | Reference                                                  | Code  | Compatible with    | Notes                                                                                                                                                                  |
| -------------------------------------- | ---------------------------------------------------------- | ----- | ------------------ | ---------------------------------------------------------------------------------------------------------------------------------------------------------------------- |
| PPO **single-agent** control | [Schulman et al., 2017](https://arxiv.org/pdf/1707.06347.pdf) | [ppo_with_sb3.ipynb](https://github.com/Emerge-Lab/nocturne_lab/blob/feature/nocturne_fork_cleanup/examples/04_ppo_with_sb3.ipynb) | Stable baselines 3 |                                                                                                                                                                        |
| PPO **multi-agent** control  | [Schulman et al., 2017](https://arxiv.org/pdf/1707.06347.pdf) | `#TODO` | Stable baselines 3 | SB3 doesn't support multi-agent environments. Using the `VecEnv`class to treat observations from multiple agents as a set of vectorized single-agent environments. |
|                                        |                                                            |       |                    |                                                                                                                                                                        |
|                                        |                                                            |       |                    |                                                                                                                                                                        |

## Installation

### Requirements

* Python (>=3.10)

### Virtual environment
Below different options for setting up a virtual environment are described. Either option works although `pyenv` is recommended.

> _Note:_ The virtual environment needs to be **activated each time** before you start working.

#### Option 1: `pyenv`
Create a virtual environment by running:

```shell
pyenv virtualenv 3.10.12 nocturne_lab
```

The virtual environment should be activated every time you start a new shell session before running subsequent commands:

```shell
pyenv shell nocturne_lab
```

Fortunately, `pyenv` provides a way to assign a virtual environment to a directory. To set it for this project, run:
```shell
pyenv local nocturne_lab
```

#### Option 2: `conda`
Create a conda environment by running:

```shell
conda env create -f ./environment.yml
```

This creates a conda environment using Python 3.10 called `nocturne_lab`.

To activate the virtual environment, run:

```shell
conda activate nocturne_lab
```

#### Option 3: `venv`
Create a virtual environment by running:

```shell
python -m venv .venv
```

<<<<<<< HEAD
You should then be all set to use the library. To find an example of constructing a Gym environment, using a basic Simulation, or rendering scenes, go to
```examples``` and run respectively, ```create_env.py```, ```nocturne_functions.py``` or ```rendering.py```.
=======
The virtual environment should be activated every time you start a new shell session before running the subsequent command:
>>>>>>> 7c7b6346

```shell
source .venv/bin/activate
```

### Dependencies

`poetry` is used to manage the project and its dependencies. Start by installing `poetry` in your virtual environment:

```shell
pip install poetry
```

Before installing the package, you first need to synchronise and update the git submodules by running:

```shell
# Synchronise and update git submodules
git submodule sync
git submodule update --init --recursive
```

Now install the package by running:

```shell
poetry install
```

> _Note:_ Under the hood the `nocturne` package uses the `nocturne_cpp` Python package that wraps the Nocturne C++ code base and provides bindings for Python to interact with the C++ code using `pybind11`.


### Development setup
To configure the development setup, run:
```shell
# Install poetry dev dependencies
poetry install --only=dev

# Install pre-commit (for flake8, isort, black, etc.)
pre-commit install

# Optional: Install poetry docs dependencies
poetry install --only=docs
```

## Ongoing work

Here is a list of features that we are developing:

- @Daphne: Support for SB3's PPO algorithm with multi-agent control
- @Alex: Logging and unit testing
- @Tiyas: Random resets<|MERGE_RESOLUTION|>--- conflicted
+++ resolved
@@ -4,29 +4,15 @@
 
 ## Basic usage
 
-<<<<<<< HEAD
-Using this rich data source, Nocturne contains a wide range of scenarios whose solution requires the formation of complex coordination, theory of mind, and handling of partial observability. Below we show replays of the expert data, centered on the light blue agent, with the corresponding view of the agent on the right.
-<!-- <p float="left" align="center">
-  <img src="https://user-images.githubusercontent.com/33672752/174244303-91fb597a-0d3e-4a92-8901-46e1134c28b4.gif" width="250" height="250"/>
-  <img src="https://user-images.githubusercontent.com/33672752/174244860-65865e95-0592-4279-ab5d-f40842092cc7.gif" width="250" height="250"/>
-  <img src="https://user-images.githubusercontent.com/33672752/174244327-51f98409-4afd-424e-88f5-29892e89d796.gif" width="250" height="250"/>
-</p> -->
-![Intersection Scene with Obscured View](https://github.com/facebookresearch/nocturne/raw/main/docs/readme_files/git_intersection_combined.gif)
-=======
 ```python
 from nocturne.envs.base_env import BaseEnv
->>>>>>> 7c7b6346
 
 # Initialize an environment
 env = BaseEnv(config=env_config)
 
-<<<<<<< HEAD
-![Intersection Scene with Obscured View](https://github.com/facebookresearch/nocturne/raw/main/docs/readme_files/nocturne_3_by_3_scenes.gif)
-=======
 # Reset
 obs_dict = env.reset()
 num_agents = len(env.controlled_agents)
->>>>>>> 7c7b6346
 
 # Step through env
 for _ in range(1000):
@@ -47,11 +33,7 @@
 env.close()
 ```
 
-<<<<<<< HEAD
-[CMake](https://cmake.org/) is required to compile the C++ library.
-=======
 ## Implemented algorithms
->>>>>>> 7c7b6346
 
 | Algorithm                              | Reference                                                  | Code  | Compatible with    | Notes                                                                                                                                                                  |
 | -------------------------------------- | ---------------------------------------------------------- | ----- | ------------------ | ---------------------------------------------------------------------------------------------------------------------------------------------------------------------- |
@@ -111,12 +93,7 @@
 python -m venv .venv
 ```
 
-<<<<<<< HEAD
-You should then be all set to use the library. To find an example of constructing a Gym environment, using a basic Simulation, or rendering scenes, go to
-```examples``` and run respectively, ```create_env.py```, ```nocturne_functions.py``` or ```rendering.py```.
-=======
 The virtual environment should be activated every time you start a new shell session before running the subsequent command:
->>>>>>> 7c7b6346
 
 ```shell
 source .venv/bin/activate
