--- conflicted
+++ resolved
@@ -83,11 +83,7 @@
   # sense as the episodes are 9 seconds long, i.e. we'd have to go more than 40 m/s to get there
   goal_speed_scaling: 40.0
 
-<<<<<<< HEAD
 # # # # State normalization settings # # # #
-=======
-# # # # State normalization settings # # # # 
->>>>>>> 7ae5d76b
 normalize_state: true
 # Ego feature names + max values in each category
 ego_state_feat_min: -30
@@ -95,11 +91,7 @@
   veh_len: 16
   veh_width: 4
   speed: 100
-<<<<<<< HEAD
   target_dist: 300
-=======
-  target_dist: 300 
->>>>>>> 7ae5d76b
   target_azimuth: 3.14
   target_heading: 3.14
   rel_target_speed_dist: 40
