--- conflicted
+++ resolved
@@ -158,7 +158,6 @@
 
     env_config.num_files = 10
 
-<<<<<<< HEAD
     # Define model architecture
     model_config = None
     # model_config = Box(
@@ -174,9 +173,6 @@
     #     }
     # )
 
-=======
-   
->>>>>>> f759836a
     # Train
     train(
         env_config=env_config,
