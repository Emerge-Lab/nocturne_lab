[tool.poetry]
name = "nocturne"
version = "0.0.1"
description = "A data-driven, fast driving simulator for multi-agent coordination under partial observability."
authors = [
  "Nathan Lichtlé <nathan.lichtle@gmail.com>",
  "Eugene Vinitsky <vinitsky.eugene@gmail.com>",
  "Xiaomeng Yang <bit.yangxm@gmail.com>"
]
maintainers = [
  "Daphne Cornelisse <cornelisse.daphne@nyu.edu>",
  "Eugene Vinitsky <vinitsky.eugene@gmail.com>"
]
homepage = "https://github.com/Emerge-Lab/nocturne"
repository = "https://github.com/Emerge-Lab/nocturne"
documentation = "https://nocturne.readthedocs.io/"
license = "MIT"
readme = "README.md"
keywords = ["Driving", "Simulation", "Autonomous Vehicles", "Waymo", "Reinforcement Learning"]
classifiers = [
  "Development Status :: 5 - Production/Stable",
  "Intended Audience :: Developers",
  "Topic :: Software Development :: Libraries :: Python Modules",
  "Topic :: Utilities",
  "Programming Language :: C++",
  "Programming Language :: Python :: 3 :: Only",
  "Programming Language :: Python :: 3.10",
  "License :: OSI Approved :: BSD License",
  "Programming Language :: Python :: Implementation :: PyPy",
  "Programming Language :: Python :: Implementation :: CPython",
  "Programming Language :: C++",
  "Topic :: Software Development :: Libraries :: Python Modules"
]

[tool.poetry.urls]
"Bug Tracker" = "https://github.com/Emerge-Lab/nocturne/issues"
"Discussions" = "https://github.com/Emerge-Lab/nocturne/discussions"
"Changelog" = "https://nocturne.readthedocs.io/en/latest/changelog.html"
"Chat" = "https://gitter.im/nocturne/Lobby"

[tool.poetry.dependencies]
python = ">=3.10,<3.13"
numpy = "^1.26.0"
torch = "^2.0.1"
gym = "^0.26.2"
pybind11 = "^2.11.1"
python-box = "^7.1.1"
gymnasium = "^0.29.1"

[tool.poetry.group.research.dependencies]
ipykernel = "^6.25.2"
matplotlib = "^3.8.0"
seaborn = "^0.13.0"
pandas = "^2.1.1"
wandb = "^0.15.12"
tensorboard = "^2.14.1"

[tool.poetry.group.dev]
optional = true

[tool.poetry.group.dev.dependencies]
pre-commit = "^3.4.0"
flake8 = "^6.1.0"
black = "^23.9.1"
isort = "^5.12.0"
pylint = "^3.0.0"
tomli = "^2.0.1"

[tool.poetry.group.docs]
optional = true

[tool.poetry.group.docs.dependencies]
sphinx = "^5.3.0"
sphinx-book-theme = "^1.0.1"
myst-nb = "^0.17.2"
sphinxcontrib-bibtex = "^2.6.1"
sphinx-autodoc-typehints = "^1.23.0"

[tool.poetry.build]
script = "build.py"
generate-setup-file = true

[tool.black]
line-length = 120

[tool.flake8]
max-line-length = 120
extend-ignore = "E203"

[tool.pydocstyle]
convention = "google"

[tool.pylint]
max-line-length = 120
<<<<<<< HEAD
exclude = "^docs/*"
=======
disable = "W1514"
>>>>>>> 7c7b6346

[tool.isort]
profile = "black"

[build-system]
requires = ["poetry-core", "pybind11>=2.11.1", "setuptools>=68.2.2"]
build-backend = "poetry.core.masonry.api"<|MERGE_RESOLUTION|>--- conflicted
+++ resolved
@@ -92,11 +92,8 @@
 
 [tool.pylint]
 max-line-length = 120
-<<<<<<< HEAD
 exclude = "^docs/*"
-=======
 disable = "W1514"
->>>>>>> 7c7b6346
 
 [tool.isort]
 profile = "black"
