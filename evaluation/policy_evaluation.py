"""Evaluate a policy on a set of scenes."""
import glob
import logging
import os

import numpy as np
import pandas as pd
import torch
from tqdm import tqdm

from nocturne.envs.base_env import BaseEnv
from utils.config import load_config
from utils.policies import load_policy


def evaluate_policy(
    env_config,
    mode,
    controlled_agents,
    data_path,
    select_from_k_scenes=100,
    num_episodes=100,
    scene_path_mapping=None,
    policy=None,
    deterministic=True,
    traffic_files=None,
    use_av_only=False,
):
    """Evaluate a policy on a set of scenes.

    Args:
    ----
        env_config: Environment configuration.
        mode: Mode of evaluation. Can be one of the following:
            - policy: Evaluate a policy.
            - expert_replay: Replay expert actions.
            - cont_expert_act_replay: Replay continuous expert actions.
            - disc_expert_act_replay: Replay discretized expert actions.
        controlled_agents: Number of agents to control.
        data_path: Path to data.
        select_from_k_scenes: Number of scenes to select from.
        num_episodes: Number of episodes to run; how many times to reset the environment to a new scene.
        scene_path_mapping (dict, optional): Mapping from scene to dict with the number of intersecting
            paths of that scene.
        policy (optional): Policy to evaluate.
        deterministic (optional): Whether to use a deterministic policy.

    Raises:
    ------
        ValueError: If scene_path_mapping is provided, if scene is not found in scene_path_mapping.

    Returns:
    -------
        df: performance per scene and vehicle id.
    """
    # Set the number of vehicles to control per scene
    env_config.max_num_vehicles = controlled_agents

    # Set path where to load scenes from
    env_config.data_path = data_path
    
    env_config.use_av_only = use_av_only

    # Set which files to use
    env_config.num_files = select_from_k_scenes

    # Make env
    env = BaseEnv(env_config)

    # Storage
    df = pd.DataFrame()

    # Run
    for _ in tqdm(range(num_episodes)):
        
        if traffic_files is not None:
            # Reset to a new scene
            obs_dict = env.reset(
                filename=np.random.choice(traffic_files),
            )

        else:
            obs_dict = env.reset(use_av_only=use_av_only)

        agent_ids = list(obs_dict.keys())
        dead_agent_ids = []
        veh_id_to_idx = {veh_id: idx for idx, veh_id in enumerate(agent_ids)}
        last_info_dicts = {agent_id: {} for agent_id in agent_ids}

        logging.debug(f"Controlling {agent_ids} vehicles in {env.file} \n")

        # Storage
        goal_achieved = np.zeros(len(agent_ids))
        off_road = np.zeros(len(agent_ids))
        veh_veh_coll = np.zeros(len(agent_ids))

        logging.debug(f"scene: {env.file} -- veh_id = {agent_ids} --")

        for time_step in range(env_config.episode_length):
            logging.debug(f"time_step: {time_step}")

            # Get actions
            action_dict = {}

            if mode == "policy" and policy is not None:
                for agent_id in obs_dict:
                    # Get observation
                    obs = torch.from_numpy(obs_dict[agent_id]).unsqueeze(dim=0)

                    # Get action
                    action, _ = policy.predict(obs, deterministic=deterministic)
                    action_dict[agent_id] = int(action[0])

            elif mode == "policy" and policy is None:
                raise ValueError("Policy is not given. Please provide a policy.")

            if mode == "expert_replay":
                # Use expert actions
                for veh_obj in env.scenario.ObjectsThatMoved():
                    veh_obj.expert_control = True

            if mode == "cont_expert_act_replay":  # Use continuous expert actions
                for veh_obj in env.controlled_vehicles:
                    veh_obj.expert_control = False

                    # Get (continuous) expert action
                    expert_action = env.scenario.expert_action(veh_obj, env.step_num)

                    action_dict[veh_obj.id] = expert_action

            if mode == "disc_expert_act_replay":  # Use discretized expert actions
                # Get expert actions and discretize
                for veh_obj in env.controlled_vehicles:
                    veh_obj.expert_control = False

                    # Get (continuous) expert action
                    expert_action = env.scenario.expert_action(veh_obj, time_step)

                    # Discretize expert action
                    if expert_action is None:
                        logging.info(f"None at {time_step} for veh {veh_obj.id} in {env.file} \n")

                    elif expert_action is not None:
                        expert_accel, expert_steering, _ = expert_action.numpy()

                        # Map actions to nearest grid indices and joint action
                        acc_grid_idx = np.argmin(np.abs(env.accel_grid - expert_accel))
                        ste_grid_idx = np.argmin(np.abs(env.steering_grid - expert_steering))

                        expert_action_idx = env.actions_to_idx[
                            env.accel_grid[acc_grid_idx],
                            env.steering_grid[ste_grid_idx],
                        ][0]

                        action_dict[veh_obj.id] = expert_action_idx

                        logging.debug(
                            f"true_exp_acc = {expert_action.acceleration:.4f}; "
                            f"true_exp_steer = {expert_action.steering:.4f}"
                        )
                        logging.debug(
                            f"disc_exp_acc = {env.accel_grid[acc_grid_idx]:.4f}; "
                            f"disc_exp_steer = {env.steering_grid[ste_grid_idx]:.4f} \n"
                        )

            # Take a step
            obs_dict, rew_dict, done_dict, info_dict = env.step(action_dict)

            for agent_id, is_done in done_dict.items():
                if is_done and agent_id not in dead_agent_ids:
                    dead_agent_ids.append(agent_id)
                    # Store agents' last info dict
                    last_info_dicts[agent_id] = info_dict[agent_id].copy()

            if done_dict["__all__"]:  # If all agents are done
                # import ipdb; ipdb.set_trace()
                for agent_id in agent_ids:
                    agend_idx = veh_id_to_idx[agent_id]
                    veh_veh_coll[agend_idx] += last_info_dicts[agent_id]["veh_veh_collision"] * 1
                    off_road[agend_idx] += last_info_dicts[agent_id]["veh_edge_collision"] * 1
                    goal_achieved[agend_idx] += last_info_dicts[agent_id]["goal_achieved"] * 1

                    logging.debug(f"Goal achieved: {last_info_dicts[agent_id]['goal_achieved']}")

                # Get scene info
                if scene_path_mapping is not None:
                    if str(env.file) in scene_path_mapping.keys():
                        control_veh_int_paths = np.zeros(len(agent_ids))

                        # Obtain the number of intersecting paths for every vehicle
                        for agent_id in agent_ids:
                            if agent_id in scene_path_mapping[str(env.file)]["veh_id"]:
                                agent_idx = veh_id_to_idx[agent_id]
                                control_veh_idx = scene_path_mapping[str(env.file)]["veh_id"].index(agent_id)
                                total_int_paths_in_scene = (
                                    sum(scene_path_mapping[str(env.file)]["intersecting_paths"]) / 2
                                )
                                control_veh_int_path = scene_path_mapping[str(env.file)]["intersecting_paths"][
                                    control_veh_idx
                                ]
                                total_vehs_in_scene = len(scene_path_mapping[str(env.file)]["veh_id"])

                                control_veh_int_paths[agent_idx] = control_veh_int_path

                    else:
                        control_veh_int_paths = np.zeros(len(agent_ids))
                        total_int_paths_in_scene = 0
                        logging.info(f"Scene {env.file} not found in scene_path_mapping")

                    df_scene_i = pd.DataFrame(
                        {
                            "scene_id": env.file,
                            "veh_id": agent_ids,
                            "num_total_vehs": total_vehs_in_scene,
                            "veh_int_paths": control_veh_int_paths,
                            "tot_int_paths": total_int_paths_in_scene,
                            "goal_rate": goal_achieved,
                            "off_road": off_road,
                            "veh_veh_collision": veh_veh_coll,
                        },
                        index=list(range(len(agent_ids))),
                    )

                else:  # If we don't have any scene-specific info
                    df_scene_i = pd.DataFrame(
                        {
                            "scene_id": env.file,
                            "veh_id": agent_ids,
                            "num_total_vehs": len(agent_ids),
                            "goal_rate": goal_achieved,
                            "off_road": off_road,
                            "veh_veh_collision": veh_veh_coll,
                        },
                        index=list(range(len(agent_ids))),
                    )

                # Append to df
                df = pd.concat([df, df_scene_i], ignore_index=True)

                break  # Proceed to next scene

    return df


if __name__ == "__main__":
    
    # Logging
    logger = logging.getLogger()
    logger.setLevel('INFO')
    
    # Load environment config
    env_config = load_config("env_config")

    # Set data path to NEW scenes (with is_av flag)
    env_config.data_path = "data_new/train_no_tl"

    # Get all scene files
    train_file_paths = glob.glob(f"{env_config.data_path}" + "/tfrecord*")
    files = sorted([os.path.basename(file) for file in train_file_paths])

    # EXPERT-TELEPORT
    df_expert_replay = evaluate_policy(
        env_config=env_config,
        controlled_agents=500,
        data_path=env_config.data_path,
        traffic_files=files,
        mode="expert_replay",
        select_from_k_scenes=1000,
        num_episodes=100,
        use_av_only=False,
    )
    
    logging.info(f'--- Results: EXPERT-TELEPORT ---')
    print(df_expert_replay[["goal_rate", "off_road", "veh_veh_collision"]].mean())
    
    # EXPERT-ACTIONS
    df_expert_replay_actions = evaluate_policy(
        env_config=env_config,
        controlled_agents=500,
        data_path=env_config.data_path,
        traffic_files=files,
        mode="cont_expert_act_replay",
        select_from_k_scenes=1000,
        num_episodes=100,
        use_av_only=False,
    )
    
    logging.info(f'--- Results: EXPERT-TRAJECTORY ACTIONS ---')
    print(df_expert_replay_actions[["goal_rate", "off_road", "veh_veh_collision"]].mean())


    # BEHAVIORAL CLONING
    BC_MODEL = 'human_policy_S100_01_20_11_22'

    human_policy = load_policy(
        data_path="models/il/",
        file_name="human_policy_D99_S1000_01_28_19_42", 
    )
    
    df_bc = evaluate_policy(
        env_config=env_config,
        controlled_agents=500,
        data_path=env_config.data_path,
        traffic_files=files,
        mode="policy",
        policy=human_policy,
        select_from_k_scenes=1000,
        num_episodes=100,
        use_av_only=True,
    )
    
<<<<<<< HEAD
=======
    logging.info(f'--- Results: EXPERT-TELEPORT ---')
    print(df_expert_replay[["goal_rate", "off_road", "veh_veh_collision"]].mean())
    
    # EXPERT-ACTIONS
    df_expert_replay_actions = evaluate_policy(
        env_config=env_config,
        controlled_agents=500,
        data_path=env_config.data_path,
        traffic_files=files,
        mode="cont_expert_act_replay",
        select_from_k_scenes=1000,
        num_episodes=100,
        use_av_only=True,
    )
    
    logging.info(f'--- Results: EXPERT-TRAJECTORY ACTIONS ---')
    print(df_expert_replay_actions[["goal_rate", "off_road", "veh_veh_collision"]].mean())


    # BEHAVIORAL CLONING
    BC_MODEL = 'human_policy_S100_01_20_11_22'

    human_policy = load_policy(
        data_path="models/il/",
        file_name="human_policy_D99_S1000_01_28_19_42", 
    )
    
    df_bc = evaluate_policy(
        env_config=env_config,
        controlled_agents=500,
        data_path=env_config.data_path,
        traffic_files=files,
        mode="policy",
        policy=human_policy,
        select_from_k_scenes=1000,
        num_episodes=100,
        use_av_only=True,
    )
    
>>>>>>> 38bf63e6
    logging.info(f'--- Results: BEHAVIORAL CLONING ---')
    print(df_bc[["goal_rate", "off_road", "veh_veh_collision"]].mean())



<|MERGE_RESOLUTION|>--- conflicted
+++ resolved
@@ -309,48 +309,6 @@
         use_av_only=True,
     )
     
-<<<<<<< HEAD
-=======
-    logging.info(f'--- Results: EXPERT-TELEPORT ---')
-    print(df_expert_replay[["goal_rate", "off_road", "veh_veh_collision"]].mean())
-    
-    # EXPERT-ACTIONS
-    df_expert_replay_actions = evaluate_policy(
-        env_config=env_config,
-        controlled_agents=500,
-        data_path=env_config.data_path,
-        traffic_files=files,
-        mode="cont_expert_act_replay",
-        select_from_k_scenes=1000,
-        num_episodes=100,
-        use_av_only=True,
-    )
-    
-    logging.info(f'--- Results: EXPERT-TRAJECTORY ACTIONS ---')
-    print(df_expert_replay_actions[["goal_rate", "off_road", "veh_veh_collision"]].mean())
-
-
-    # BEHAVIORAL CLONING
-    BC_MODEL = 'human_policy_S100_01_20_11_22'
-
-    human_policy = load_policy(
-        data_path="models/il/",
-        file_name="human_policy_D99_S1000_01_28_19_42", 
-    )
-    
-    df_bc = evaluate_policy(
-        env_config=env_config,
-        controlled_agents=500,
-        data_path=env_config.data_path,
-        traffic_files=files,
-        mode="policy",
-        policy=human_policy,
-        select_from_k_scenes=1000,
-        num_episodes=100,
-        use_av_only=True,
-    )
-    
->>>>>>> 38bf63e6
     logging.info(f'--- Results: BEHAVIORAL CLONING ---')
     print(df_bc[["goal_rate", "off_road", "veh_veh_collision"]].mean())
 
